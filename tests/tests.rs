use roblox_install::RobloxStudio;

#[cfg(target_os = "windows")]
#[test]
fn test_windows() {
    let studio = RobloxStudio::locate().unwrap();

    assert!(studio.root_path().to_string_lossy().contains("Roblox"));

    assert!(studio
        .built_in_plugins_path()
        .to_string_lossy()
        .contains("BuiltInPlugins"));

    assert!(studio
        .plugins_path()
        .to_string_lossy()
        .contains("Plugins"));

    assert!(studio
        .exe_path()
        .to_string_lossy()
        .contains("RobloxStudioBeta.exe"));
}

#[cfg(target_os = "macos")]
#[test]
fn test_macos() {
    let studio = RobloxStudio::locate().unwrap();

    assert!(studio.root_path().to_string_lossy().contains("RobloxStudio.app"));

    assert!(studio
        .built_in_plugins_path()
        .to_string_lossy()
        .contains("BuiltInPlugins"));

    assert!(studio
<<<<<<< HEAD
=======
        .plugins_path()
        .to_string_lossy()
        .contains("Plugins"));

    assert!(studio
>>>>>>> d8a1d1db
        .exe_path()
        .to_string_lossy()
        .contains("RobloxStudio"));
}<|MERGE_RESOLUTION|>--- conflicted
+++ resolved
@@ -1,50 +1,47 @@
-use roblox_install::RobloxStudio;
-
-#[cfg(target_os = "windows")]
-#[test]
-fn test_windows() {
-    let studio = RobloxStudio::locate().unwrap();
-
-    assert!(studio.root_path().to_string_lossy().contains("Roblox"));
-
-    assert!(studio
-        .built_in_plugins_path()
-        .to_string_lossy()
-        .contains("BuiltInPlugins"));
-
-    assert!(studio
-        .plugins_path()
-        .to_string_lossy()
-        .contains("Plugins"));
-
-    assert!(studio
-        .exe_path()
-        .to_string_lossy()
-        .contains("RobloxStudioBeta.exe"));
-}
-
-#[cfg(target_os = "macos")]
-#[test]
-fn test_macos() {
-    let studio = RobloxStudio::locate().unwrap();
-
-    assert!(studio.root_path().to_string_lossy().contains("RobloxStudio.app"));
-
-    assert!(studio
-        .built_in_plugins_path()
-        .to_string_lossy()
-        .contains("BuiltInPlugins"));
-
-    assert!(studio
-<<<<<<< HEAD
-=======
-        .plugins_path()
-        .to_string_lossy()
-        .contains("Plugins"));
-
-    assert!(studio
->>>>>>> d8a1d1db
-        .exe_path()
-        .to_string_lossy()
-        .contains("RobloxStudio"));
+use roblox_install::RobloxStudio;
+
+#[cfg(target_os = "windows")]
+#[test]
+fn test_windows() {
+    let studio = RobloxStudio::locate().unwrap();
+
+    assert!(studio.root_path().to_string_lossy().contains("Roblox"));
+
+    assert!(studio
+        .built_in_plugins_path()
+        .to_string_lossy()
+        .contains("BuiltInPlugins"));
+
+    assert!(studio
+        .plugins_path()
+        .to_string_lossy()
+        .contains("Plugins"));
+
+    assert!(studio
+        .exe_path()
+        .to_string_lossy()
+        .contains("RobloxStudioBeta.exe"));
+}
+
+#[cfg(target_os = "macos")]
+#[test]
+fn test_macos() {
+    let studio = RobloxStudio::locate().unwrap();
+
+    assert!(studio.root_path().to_string_lossy().contains("RobloxStudio.app"));
+
+    assert!(studio
+        .built_in_plugins_path()
+        .to_string_lossy()
+        .contains("BuiltInPlugins"));
+
+    assert!(studio
+        .plugins_path()
+        .to_string_lossy()
+        .contains("Plugins"));
+
+    assert!(studio
+        .exe_path()
+        .to_string_lossy()
+        .contains("RobloxStudio"));
 }