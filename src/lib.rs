use std::{
    fmt, io,
    path::{Path, PathBuf},
};

use dirs::{document_dir};

#[cfg(target_os = "windows")]
use winreg::RegKey;

pub type Result<T> = std::result::Result<T, Error>;

#[derive(Debug)]
pub enum Error {
    DocumentsDirectoryNotFound,
    MalformedRegistry,
    PlatformNotSupported,
    RegistryError(io::Error),
}

impl fmt::Display for Error {
    fn fmt(&self, formatter: &mut fmt::Formatter) -> fmt::Result {
        match self {
            Error::DocumentsDirectoryNotFound => write!(formatter, "Couldn't find Documents directory"),
            Error::MalformedRegistry => write!(formatter, "The values of the registry keys used to find Roblox are malformed, maybe your Roblox installation is corrupt?"),
            Error::PlatformNotSupported => write!(formatter, "Your platform is not currently supported"),
            Error::RegistryError(error) => write!(formatter, "Couldn't find registry keys, Roblox might not be installed. ({})", error),
        }
    }
}

impl std::error::Error for Error {
    fn source(&self) -> Option<&(dyn std::error::Error + 'static)> {
        if let Error::RegistryError(error) = self {
            Some(error)
        } else {
            None
        }
    }
}

#[derive(Debug)]
#[must_use]
pub struct RobloxStudio {
    root: PathBuf,
    exe: PathBuf,
    built_in_plugins: PathBuf,
    plugins: PathBuf,
}

impl RobloxStudio {
    #[cfg(target_os = "windows")]
    pub fn locate() -> Result<RobloxStudio> {
        let hkcu = RegKey::predef(winreg::enums::HKEY_CURRENT_USER);

        let roblox_studio_reg = hkcu
            .open_subkey(r"Software\Roblox\RobloxStudio")
            .map_err(Error::RegistryError)?;

        let content_folder_value: String = roblox_studio_reg
            .get_value("ContentFolder")
            .map_err(Error::RegistryError)?;

        let content_folder_path = PathBuf::from(content_folder_value);

        let root = content_folder_path.parent()
            .ok_or(Error::MalformedRegistry)?;

        let plugins = root.parent()
            .ok_or(Error::MalformedRegistry)?.parent()
            .ok_or(Error::MalformedRegistry)?.join("Plugins");

        Ok(RobloxStudio {
            root: root.to_path_buf(),
            exe: root.join("RobloxStudioBeta.exe"),
            built_in_plugins: root.join("BuiltInPlugins"),
            plugins: plugins.to_owned(),
        })
    }

    #[cfg(target_os = "macos")]
    pub fn locate() -> Result<RobloxStudio> {
        let root = PathBuf::from("/Applications").join("RobloxStudio.app");
        let contents = root.join("Contents");
        let exe = contents.join("MacOS").join("RobloxStudio");
        let built_in_plugins = contents.join("Resources").join("BuiltInPlugins");
<<<<<<< HEAD
=======
        let documents = document_dir().ok_or(Error::DocumentsDirectoryNotFound)?;
        let plugins = documents.join("Roblox").join("Plugins");
>>>>>>> d8a1d1db

        Ok(RobloxStudio {
            root,
            exe,
            built_in_plugins,
<<<<<<< HEAD
=======
            plugins,
>>>>>>> d8a1d1db
        })
    }

    #[cfg(not(any(target_os = "windows", target_os = "macos")))]
    #[inline]
    pub fn locate() -> Result<RobloxStudio> {
        Err(Error::PlatformNotSupported)
    }

    #[must_use]
    #[inline]
    pub fn root_path(&self) -> &Path {
        &self.root
    }

    #[must_use]
    #[inline]
    pub fn exe_path(&self) -> PathBuf {
        self.exe.to_owned()
    }

    #[must_use]
    #[inline]
    pub fn built_in_plugins_path(&self) -> PathBuf {
        self.built_in_plugins.to_owned()
    }

    #[must_use]
    #[inline]
    pub fn plugins_path(&self) -> PathBuf {
        self.plugins.to_owned()
    }
}<|MERGE_RESOLUTION|>--- conflicted
+++ resolved
@@ -84,20 +84,14 @@
         let contents = root.join("Contents");
         let exe = contents.join("MacOS").join("RobloxStudio");
         let built_in_plugins = contents.join("Resources").join("BuiltInPlugins");
-<<<<<<< HEAD
-=======
         let documents = document_dir().ok_or(Error::DocumentsDirectoryNotFound)?;
         let plugins = documents.join("Roblox").join("Plugins");
->>>>>>> d8a1d1db
 
         Ok(RobloxStudio {
             root,
             exe,
             built_in_plugins,
-<<<<<<< HEAD
-=======
             plugins,
->>>>>>> d8a1d1db
         })
     }
 
