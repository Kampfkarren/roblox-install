use std::{
    fmt, io,
    path::{Path, PathBuf},
};

use dirs::{document_dir};

#[cfg(target_os = "windows")]
use winreg::RegKey;

pub type Result<T> = std::result::Result<T, Error>;

#[derive(Debug)]
pub enum Error {
    DocumentsDirectoryNotFound,
    MalformedRegistry,
    PlatformNotSupported,
    RegistryError(io::Error),
}

impl fmt::Display for Error {
    fn fmt(&self, formatter: &mut fmt::Formatter) -> fmt::Result {
        match self {
            Error::DocumentsDirectoryNotFound => write!(formatter, "Couldn't find Documents directory"),
            Error::MalformedRegistry => write!(formatter, "The values of the registry keys used to find Roblox are malformed, maybe your Roblox installation is corrupt?"),
            Error::PlatformNotSupported => write!(formatter, "Your platform is not currently supported"),
            Error::RegistryError(error) => write!(formatter, "Couldn't find registry keys, Roblox might not be installed. ({})", error),
        }
    }
}

impl std::error::Error for Error {
    fn source(&self) -> Option<&(dyn std::error::Error + 'static)> {
        if let Error::RegistryError(error) = self {
            Some(error)
        } else {
            None
        }
    }
}

#[derive(Debug)]
#[must_use]
pub struct RobloxStudio {
    root: PathBuf,
    exe: PathBuf,
    built_in_plugins: PathBuf,
<<<<<<< HEAD
    plugins: PathBuf,
=======
>>>>>>> 427e9d90
}

impl RobloxStudio {
    #[cfg(target_os = "windows")]
    pub fn locate() -> Result<RobloxStudio> {
        let hkcu = RegKey::predef(winreg::enums::HKEY_CURRENT_USER);

        let roblox_studio_reg = hkcu
            .open_subkey(r"Software\Roblox\RobloxStudio")
            .map_err(Error::RegistryError)?;

        let content_folder_value: String = roblox_studio_reg
            .get_value("ContentFolder")
            .map_err(Error::RegistryError)?;

        let content_folder_path = PathBuf::from(content_folder_value);

        let root = content_folder_path.parent()
            .ok_or(Error::MalformedRegistry)?;

<<<<<<< HEAD
        let plugins = root.parent()
            .ok_or(Error::MalformedRegistry)?.parent()
            .ok_or(Error::MalformedRegistry)?.join("Plugins");

        Ok(RobloxStudio {
            root,
            exe: root.join("RobloxStudioBeta.exe"),
            built_in_plugins: root.join("BuiltInPlugins"),
            plugins: plugins.to_owned(),
        })
    }

    #[cfg(target_os = "macos")]
    pub fn locate() -> Result<RobloxStudio> {
        let root = PathBuf::from("/Applications").join("RobloxStudio.app");
        let contents = root.join("Contents");
        let exe = contents.join("MacOS").join("RobloxStudio");
        let built_in_plugins = contents.join("Resources").join("BuiltInPlugins");
        let documents = document_dir().ok_or(Error::DocumentsDirectoryNotFound)?;
        let plugins = documents.join("Roblox").join("Plugins");

        Ok(RobloxStudio {
            root,
            exe,
            built_in_plugins,
            plugins,
        })
    }

=======
        Ok(RobloxStudio {
            root: root.to_path_buf(),
            exe: root.join("RobloxStudioBeta.exe"),
            built_in_plugins: root.join("BuiltInPlugins"),
        })
    }

    #[cfg(target_os = "macos")]
    pub fn locate() -> Result<RobloxStudio> {
        let root = PathBuf::from("/Applications").join("RobloxStudio.app");
        let contents = root.join("Contents");
        let exe = contents.join("MacOS").join("RobloxStudio");
        let built_in_plugins = contents.join("Resources").join("BuiltInPlugins");

        Ok(RobloxStudio {
            root,
            exe,
            built_in_plugins,
        })
    }

>>>>>>> 427e9d90
    #[cfg(not(any(target_os = "windows", target_os = "macos")))]
    #[inline]
    pub fn locate() -> Result<RobloxStudio> {
        Err(Error::PlatformNotSupported)
    }

    #[must_use]
    #[inline]
    pub fn root_path(&self) -> &Path {
        &self.root
    }

    #[must_use]
    #[inline]
    pub fn exe_path(&self) -> PathBuf {
        self.exe.to_owned()
    }

    #[must_use]
    #[inline]
    pub fn built_in_plugins_path(&self) -> PathBuf {
        self.built_in_plugins.to_owned()
<<<<<<< HEAD
    }

    #[must_use]
    #[inline]
    pub fn plugins_path(&self) -> PathBuf {
        self.plugins.to_owned()
=======
>>>>>>> 427e9d90
    }
}<|MERGE_RESOLUTION|>--- conflicted
+++ resolved
@@ -45,10 +45,7 @@
     root: PathBuf,
     exe: PathBuf,
     built_in_plugins: PathBuf,
-<<<<<<< HEAD
     plugins: PathBuf,
-=======
->>>>>>> 427e9d90
 }
 
 impl RobloxStudio {
@@ -69,13 +66,12 @@
         let root = content_folder_path.parent()
             .ok_or(Error::MalformedRegistry)?;
 
-<<<<<<< HEAD
         let plugins = root.parent()
             .ok_or(Error::MalformedRegistry)?.parent()
             .ok_or(Error::MalformedRegistry)?.join("Plugins");
 
         Ok(RobloxStudio {
-            root,
+            root: root.to_path_buf(),
             exe: root.join("RobloxStudioBeta.exe"),
             built_in_plugins: root.join("BuiltInPlugins"),
             plugins: plugins.to_owned(),
@@ -99,29 +95,6 @@
         })
     }
 
-=======
-        Ok(RobloxStudio {
-            root: root.to_path_buf(),
-            exe: root.join("RobloxStudioBeta.exe"),
-            built_in_plugins: root.join("BuiltInPlugins"),
-        })
-    }
-
-    #[cfg(target_os = "macos")]
-    pub fn locate() -> Result<RobloxStudio> {
-        let root = PathBuf::from("/Applications").join("RobloxStudio.app");
-        let contents = root.join("Contents");
-        let exe = contents.join("MacOS").join("RobloxStudio");
-        let built_in_plugins = contents.join("Resources").join("BuiltInPlugins");
-
-        Ok(RobloxStudio {
-            root,
-            exe,
-            built_in_plugins,
-        })
-    }
-
->>>>>>> 427e9d90
     #[cfg(not(any(target_os = "windows", target_os = "macos")))]
     #[inline]
     pub fn locate() -> Result<RobloxStudio> {
@@ -144,14 +117,11 @@
     #[inline]
     pub fn built_in_plugins_path(&self) -> PathBuf {
         self.built_in_plugins.to_owned()
-<<<<<<< HEAD
     }
 
     #[must_use]
     #[inline]
     pub fn plugins_path(&self) -> PathBuf {
         self.plugins.to_owned()
-=======
->>>>>>> 427e9d90
     }
 }